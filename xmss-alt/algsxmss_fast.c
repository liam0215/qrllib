--- conflicted
+++ resolved
@@ -664,11 +664,7 @@
 
   //  memcpy(sig_msg, msg, msglen);
   //*sig_msg_len += msglen;
-<<<<<<< HEAD
-  printf("%lld",sig_msg_len);
-=======
   //printf("%d",sig_msg_len);
->>>>>>> 10c66667
   return 0;
 }
 
