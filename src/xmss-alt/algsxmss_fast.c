--- conflicted
+++ resolved
@@ -254,14 +254,9 @@
         for (j = 0; j < n; j++)
             *(buffer + n + j) = leaf[j];
         for (j = 0; j < n; j++)
-<<<<<<< HEAD
-            *(buffer+j) = authpath[j];
-    } else {
-=======
-            buffer[j] = authpath[j];
+            *(buffer + j) = authpath[j];
     }
     else {
->>>>>>> a743d3f3
         for (j = 0; j < n; j++)
             *(buffer+j) = leaf[j];
         for (j = 0; j < n; j++)
@@ -276,14 +271,9 @@
         if (leafidx & 1) {
             hash_h(hash_func, buffer + n, buffer, pub_seed, addr, n);
             for (j = 0; j < n; j++)
-<<<<<<< HEAD
-                *(buffer+j) = authpath[j];
-        } else {
-=======
-                buffer[j] = authpath[j];
+                *(buffer + j) = authpath[j];
         }
         else {
->>>>>>> a743d3f3
             hash_h(hash_func, buffer, buffer, pub_seed, addr, n);
             for (j = 0; j < n; j++)
                 *(buffer + j + n) = authpath[j];
@@ -618,13 +608,8 @@
 
     // Extract SK
     unsigned long idx =
-<<<<<<< HEAD
             ((unsigned long) sk[0] << 24) | ((unsigned long) sk[1] << 16) | ((unsigned long) sk[2] << 8) | sk[3];
     unsigned char *sk_seed = (unsigned char*)alloca(n);
-=======
-        ((unsigned long) sk[0] << 24) | ((unsigned long) sk[1] << 16) | ((unsigned long) sk[2] << 8) | sk[3];
-    unsigned char sk_seed[n];
->>>>>>> a743d3f3
     memcpy(sk_seed, sk + 4, n);
     unsigned char *sk_prf = (unsigned char*)alloca(n);
     memcpy(sk_prf, sk + 4 + n, n);
